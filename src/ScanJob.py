# Binary Analysis Next Generation (BANG!)
#
# This file is part of BANG.
#
# BANG is free software: you can redistribute it and/or modify
# it under the terms of the GNU Affero General Public License, version 3,
# as published by the Free Software Foundation.
#
# BANG is distributed in the hope that it will be useful,
# but WITHOUT ANY WARRANTY; without even the implied warranty of
# MERCHANTABILITY or FITNESS FOR A PARTICULAR PURPOSE.  See the
# GNU Affero General Public License for more details.
#
# You should have received a copy of the GNU Affero General Public
# License, version 3, along with BANG.  If not, see
# <http://www.gnu.org/licenses/>
#
# Copyright 2018-2019 - Armijn Hemel
# Licensed under the terms of the GNU Affero General Public License
# version 3
# SPDX-License-Identifier: AGPL-3.0-only

import stat
import os
import logging
import mimetypes
import pathlib
import shutil
import pickle
import sys
import traceback
import json

import bangsignatures
from bangfilescans import bangfilefunctions, bangwholecontextfunctions
from banglogging import log
import banglogging
from FileResult import FileResult
from FileContentsComputer import *
from Unpacker import *


class ScanJobError(Exception):
    def __new__(cls, *args, **kwargs):
        return super().__new__(cls)

    def __init__(self, scanjob, e):
        super().__init__(self, scanjob, e)
        self.scanjob = scanjob
        self.e = e

    def __str__(self):
        exc = traceback.format_exception(type(self.e), self.e, self.e.__traceback__, chain=False)
        if self.scanjob is not None:
            return """Exception for scanjob:
file:
    %s
labels:
    %s
""" % (str(self.scanjob.fileresult.filename), ",".join(self.scanjob.fileresult.labels)) + "".join(exc)
        else:
            return "Exception (no scanjob):\n\n" + "".join(exc)


class ScanJob:
    """Performs scanning and unpacking related checks and stores the
    results in the given FileResult object."""
    def __init__(self, fileresult):
        self.fileresult = fileresult
        self.type = None

    def set_scanenvironment(self, scanenvironment):
        self.scanenvironment = scanenvironment

    def initialize(self):
        self.abs_filename = self.scanenvironment.unpack_path(self.fileresult.filename)
        self._stat_file()

    def _stat_file(self):
        try:
            self.stat = os.stat(self.abs_filename)
        except FileNotFoundError as e:
<<<<<<< HEAD
            # happens with a symbolic link that points nowhere
            if self.abs_filename.is_symlink():
                self.stat = None
            else:
                raise
=======
            #raise
            self.stat = None
>>>>>>> 27e8f42d
        except:
            self.stat = None

    def _is_symlink(self):
        r = self.abs_filename.is_symlink()
        if r: self.type = 'symbolic link'
        return r

    def _is_socket(self):
        r = stat.S_ISSOCK(self.stat.st_mode)
        if r: self.type = 'socket'
        return r

    def _is_fifo(self):
        r = stat.S_ISFIFO(self.stat.st_mode)
        if r: self.type = 'fifo'
        return r

    def _is_block_device(self):
        r = stat.S_ISBLK(self.stat.st_mode)
        if r: self.type = 'block device'
        return r

    def _is_character_device(self):
        r = stat.S_ISCHR(self.stat.st_mode)
        if r: self.type = 'character device'
        return r

    def _is_directory(self):
        r = self.abs_filename.is_dir()
        if r: self.type = 'directory'
        return r

    def _is_empty(self):
        r = self.stat.st_size == 0
        if r: self.type = 'empty'
        return r

    def not_scannable(self):
        return self._is_symlink() or \
                self._is_socket() or \
                self._is_fifo() or \
                self._is_block_device() or \
                self._is_character_device() or \
                self._is_directory() or \
                self._is_empty()

    def check_unscannable_file(self):
        if self.not_scannable():
            self.fileresult.labels.add(self.type)
            if self.type == 'empty':
                self.fileresult.set_filesize(0)
                for hash_algorithm, hash_value in emptyhashresults.items():
                    self.fileresult.set_hashresult(hash_algorithm, hash_value)
            return True
        self.fileresult.set_filesize(self.stat.st_size)
        return False

    def prepare_for_unpacking(self):
        self.fileresult.init_unpacked_files()

    def check_for_padding_file(self, unpacker):
        # padding files don't need to be scanned
        if 'padding' in self.fileresult.labels:
            unpacker.set_needs_unpacking(False)
            report = {
                'offset': 0,
                'size': self.fileresult.filesize,
                'files': [],
            }
            self.fileresult.add_unpackedfile(report)
        else:
            unpacker.set_needs_unpacking(True)

    def check_for_unpacked_file(self, unpacker):
        # check for a dummy value to see if the file has already been
        # unpacked and if so, simply report and skip the unpacking, and
        # move on to just running the per file scans.
        if 'unpacked' in self.fileresult.labels:
            self.fileresult.labels.remove('unpacked')
            unpacker.set_needs_unpacking(False)
            unpacker.set_last_unpacked_offset(self.fileresult.filesize)
            unpacker.append_unpacked_range(0, self.fileresult.filesize)

            # store lot of information about the unpacked files
            # TODO: add more information, such as signature
            report = {
                'offset': 0,
                'size': self.fileresult.filesize,
                'files': [],
            }
            self.fileresult.add_unpackedfile(report)

    def check_mime_types(self):
        # Search the extension of the file in a list of known extensions.
        # https://www.iana.org/assignments/media-types/media-types.xhtml
        mimeres = mimetypes.guess_type(self.fileresult.filename.name)
        self.fileresult.set_mimetype(mimeres)

    def check_for_valid_extension(self, unpacker):
        # TODO: this method will try to unpack multiple extensions
        # if they match. Is this the intention?
        for extension in bangsignatures.extensiontofunction:
            if bangsignatures.matches_file_pattern(self.fileresult.filename, extension):
                log(logging.INFO, "TRY extension match %s %s" % (self.fileresult.filename, extension))
                unpackresult = unpacker.try_unpack_file_for_extension(
                        self.fileresult, self.scanenvironment,
                        self.fileresult.filename, extension)
                if unpackresult is None:
                    continue
                if not unpackresult['status']:
                    # No data could be unpacked for some reason
                    log(logging.DEBUG, "FAIL %s known extension %s: %s" %
                            (self.fileresult.filename, extension,
                            unpackresult['error']['reason']))
                    # Fatal errors should lead to the program stopping
                    # execution. Ignored for now.
                    if unpackresult['error']['fatal']:
                        pass
                    unpacker.remove_data_unpack_directory_tree()
                    continue

                # the file could be unpacked successfully,
                # so log it as such.
                log(logging.INFO, "SUCCESS %s %s at offset: 0, length: %d" %
                        (self.fileresult.filename, extension,
                        unpackresult['length']))

                unpacker.file_unpacked(unpackresult, self.fileresult.filesize)

                # store any labels that were passed as a result and
                # add them to the current list of labels
                self.fileresult.labels.update(unpackresult['labels'])

                # store lot of information about the unpacked files
                report = {
                    'offset': 0,
                    'extension': extension,
                    'type': bangsignatures.extensionprettyprint[extension],
                    'size': unpackresult['length'],
                    'files': [],
                }

                for unpackedfile, unpackedlabel in unpackresult['filesandlabels']:
                    fr = FileResult(
                            pathlib.Path(unpackedfile),
                            self.fileresult.filename,
                            set(unpackedlabel))
                    j = ScanJob(fr)
                    self.scanenvironment.scanfilequeue.put(j)
                    report['files'].append(unpackedfile[len(unpacker.get_data_unpack_directory())+1:])
                self.fileresult.add_unpackedfile(report)

    def check_for_signatures(self, unpacker):
            signaturesfound = []
            counterspersignature = {}

            filename_full = self.scanenvironment.unpack_path(self.fileresult.filename)
            unpacker.open_scanfile_with_memoryview(filename_full, self.scanenvironment.get_maxbytes())
            unpacker.seek_to_last_unpacked_offset()
            unpacker.read_chunk_from_scanfile()

            # search the data for known signatures in the data that was read
            # TODO: check why this is a while true loop
            # instead of:
            # while unpacker.get_current_offset_in_file() != self.fileresult.filesize:
            while True:
                candidateoffsetsfound = { x
                    for s,v in bangsignatures.signature_regexps.items()
                    for x in unpacker.find_offsets_for_overlapping_signature_iterator(s, v, self.fileresult.filesize)
                    # for x in unpacker.find_offsets_for_signature_iterator(s, v, self.fileresult.filesize)
                }

                # For each of the found candidates see if any
                # data can be unpacked. Process these in the order
                # in which the signatures were found in the file.
                for offset_with_signature in sorted(candidateoffsetsfound):
                    # skip offsets which are not useful to look at
                    # for example because the data has already been
                    # unpacked.
                    (offset, signature) = offset_with_signature
                    if unpacker.offset_overlaps_with_unpacked_data(offset):
                        continue

                    # first see if there actually is a method to unpack
                    # this type of file
                    if signature not in bangsignatures.signaturetofunction:
                        continue

                    signaturesfound.append(offset_with_signature)

                    # always change to the declared unpacking directory
                    os.chdir(self.scanenvironment.unpackdirectory)
                    # then create an unpacking directory specifically
                    # for the signature including the signature name
                    # and a counter for the signature.
                    namecounter = counterspersignature.get(signature, 0) + 1
                    namecounter = unpacker.make_data_unpack_directory(self.fileresult.filename,
                            bangsignatures.signatureprettyprint.get(signature, signature),
                            namecounter)

                    # run the scan for the offset that was found
                    # First log which identifier was found and
                    # at which offset for possible later analysis.
                    log(logging.DEBUG, "TRYING %s %s at offset: %d" %
                            (self.fileresult.filename, signature, offset))

                    unpackresult = unpacker.try_unpack_file_for_signatures(
                            self.fileresult, self.scanenvironment,
                            signature, offset)
                    if unpackresult is None:
                        continue

                    if not unpackresult['status']:
                        # No data could be unpacked for some reason,
                        # so log the status and error message
                        log(logging.DEBUG, "FAIL %s %s at offset: %d: %s" %
                                (self.fileresult.filename, signature, offset,
                                    unpackresult['error']['reason']))

                        # Fatal errors should lead to the program
                        # stopping execution. Ignored for now.
                        if unpackresult['error']['fatal']:
                            pass

                        unpacker.remove_data_unpack_directory_tree()
                        continue

                    # first rewrite the offset, if needed
                    offset = unpackresult.get('offset', offset)

                    # the file could be unpacked successfully,
                    # so log it as such.
                    log(logging.INFO, "SUCCESS %s %s at offset: %d, length: %d" %
                            (self.fileresult.filename, signature, offset, unpackresult['length']))

                    # store the name counter
                    counterspersignature[signature] = namecounter

                    # store the labels for files that could be
                    # unpacked/verified completely.
                    if offset == 0 and unpackresult['length'] == self.fileresult.filesize:
                        self.fileresult.labels.update(unpackresult['labels'])
                        # self.labels = list(set(self.labels))
                        # if unpackedfilesandlabels is empty, then no
                        # files were unpacked, likely because the whole
                        # file was the result and didn't contain any
                        # files (i.e. it was not a container file or
                        # compressed file).
                        if unpackresult['filesandlabels'] == []:
                            unpacker.remove_data_unpack_directory()

                    # store the range of the unpacked data
                    unpacker.append_unpacked_range(offset, offset + unpackresult['length'])

                    # store lot of information about the unpacked files
                    report = {
                        'offset': offset,
                        'signature': signature,
                        'type': bangsignatures.signatureprettyprint.get(signature, signature),
                        'size': unpackresult['length'],
                        'files': [],
                    }

                    # set unpackdirectory, but only if needed: if the entire
                    # file is a file that was verified (example: GIF or PNG)
                    # then there will not be an unpacking directory.
                    if unpackresult['filesandlabels'] != []:
                        # report['unpackdirectory'] = unpacker.get_data_unpack_directory()[len(str(self.scanenvironment.unpackdirectory))+1:]
                        report['unpackdirectory'] = self.scanenvironment.get_relative_path(unpacker.get_data_unpack_directory())

                    for unpackedfile, unpackedlabel in unpackresult['filesandlabels']:
                        # TODO: make relative wrt unpackdir
                        report['files'].append(unpackedfile[len(unpacker.get_data_unpack_directory())+1:])
                        # add the data, plus possibly any label
                        fr = FileResult(
                                pathlib.Path(unpackedfile),
                                self.fileresult.filename,
                                set(unpackedlabel))
                        j = ScanJob(fr)
                        self.scanenvironment.scanfilequeue.put(j)

                    self.fileresult.add_unpackedfile(report)

                    # skip over all of the indexes that are now known
                    # to be false positives
                    unpacker.set_last_unpacked_offset(offset + unpackresult['length'])

                    # something was unpacked, so record it as such
                    unpacker.set_needs_unpacking(False)

                # check if the end of file has been reached, if so exit
                if unpacker.get_current_offset_in_file() == self.fileresult.filesize:
                    break

                unpacker.seek_to_find_next_signature()
                unpacker.read_chunk_from_scanfile()

            unpacker.close_scanfile()

    def is_padding(self, filename):
        # try to see if the file contains NUL byte padding
        # or 0xFF padding and if so tag it as such
        validpadding = [b'\x00', b'\xff']
        ispadding = True
        outfile = open(filename, 'rb')
        c = outfile.read(1)
        if c in validpadding:
            padding_char = c
            while c == padding_char:
                c = outfile.read(1)
            ispadding = c == b''
        else:
            ispadding = False
        outfile.close()
        return ispadding

        checkbytes = outfile.read(1)
        if checkbytes in validpadding:
            paddingchar = checkbytes
            # now read more bytes
            while True:
                scanbytes = outfile.read(self.scanenvironment.get_maxbytes())
                if scanbytes == b'':
                    break
                if scanbytes != len(scanbytes) * paddingchar:
                    ispadding = False
                    break
        else:
            ispadding = False
        outfile.close()

    def carve_file_data(self, unpacker):
        # Now carve any data that was not unpacked from the file and
        # put it back into the scanning queue to see if something
        # could be unpacked after all, or to more quickly recognize
        # padding data.
        #
        # This also makes it easier for doing a "post mortem".
        unpacked_range = unpacker.unpacked_range()
        if unpacked_range != []:
            # first check if the first entry covers the entire file
            # because if so there is nothing to do
            if unpacked_range[0] != (0, self.fileresult.filesize):
                synthesizedcounter = 1

                # Invariant: everything up to carve_index has been inspected
                carve_index = 0

                filename_full = self.scanenvironment.unpack_path(self.fileresult.filename)
                scanfile = open(filename_full, 'rb')
                scanfile.seek(carve_index)

                # then try to see if the any useful data can be uncarved.
                # Add an artifical entry for the end of the file
                # TODO: why self.fileresult.filesize + 1 ?
                # unpack ranges are [u_low:u_high)
                for u_low, u_high in unpacked_range + [(self.fileresult.filesize+1, self.fileresult.filesize+1)]:
                    if carve_index == self.fileresult.filesize:
                        break
                    # get the bytes from range [carve_index:u_low)
                    if u_low > carve_index:
                        #if u_low - carve_index < scanenvironment.get_synthesizedminimum():
                        #        carve_index = u_high
                        #        continue
                        synthesizedcounter = unpacker.make_data_unpack_directory(self.fileresult.filename, "synthesized", synthesizedcounter)

                        outfile_rel = os.path.join(unpacker.get_data_unpack_directory(), "unpacked-%s-%s" % (hex(carve_index), hex(u_low-1)))
                        outfile_full = self.scanenvironment.unpack_path(outfile_rel)
                        outfile = open(outfile_full, 'wb')
                        os.sendfile(outfile.fileno(), scanfile.fileno(), carve_index, u_low - carve_index)
                        outfile.close()

                        unpackedlabel = ['synthesized']

                        if self.is_padding(outfile_full):
                            unpackedlabel.append('padding')
                            if self.scanenvironment.get_paddingname() is not None:
                                newoutfile_rel = os.path.join(unpacker.get_data_unpack_directory(), "%s-%s-%s" % (self.scanenvironment.get_paddingname(), hex(carve_index), hex(u_low-1)))
                                newoutfile_full = self.scanenvironment.unpack_path(newoutfile_rel)
                                shutil.move(outfile_full, newoutfile_full)
                                outfile_rel = newoutfile_rel

                        # add the data, plus labels, to the queue
                        fr = FileResult(
                                pathlib.Path(outfile_rel),
                                self.fileresult.filename,
                                set(unpackedlabel))
                        j = ScanJob(fr)
                        self.scanenvironment.scanfilequeue.put(j)
                    carve_index = u_high

                scanfile.close()

    def do_content_computations(self):
        fc = FileContentsComputer(self.scanenvironment.get_readsize())
        hasher = Hasher(hash_algorithms)
        fc.subscribe(hasher)

        if self.scanenvironment.get_createbytecounter() and 'padding' not in self.fileresult.labels:
            byte_counter = ByteCounter()
            fc.subscribe(byte_counter)

        is_text = IsTextComputer()
        fc.subscribe(is_text)

        if self.scanenvironment.use_tlsh(self.fileresult.filesize, self.fileresult.labels):
            tlshc = TLSHComputerMemoryView()
            fc.subscribe(tlshc)

        filename_full = self.scanenvironment.unpack_path(self.fileresult.filename)
        fc.read(filename_full)

        hashresults = dict(hasher.get())
        if self.scanenvironment.use_tlsh(self.fileresult.filesize, self.fileresult.labels):
            # there might not be a valid hex digest for files
            # with little or no entropy, for example files with
            # all NUL bytes
            try:
                hashresults['tlsh'] = tlshc.get()
            except ValueError:
                pass
        for hash_algorithm, hash_value in hashresults.items():
            self.fileresult.set_hashresult(hash_algorithm, hash_value)

        # store if files are text or binary
        if is_text.get():
            self.fileresult.labels.add('text')
        else:
            self.fileresult.labels.add('binary')

    def check_entire_file(self, unpacker):
        if 'text' in self.fileresult.labels and unpacker.unpacked_range() == []:
            for f in bangsignatures.textonlyfunctions:
                namecounter = unpacker.make_data_unpack_directory(self.fileresult.filename, f, 1)

                log(logging.DEBUG, "TRYING %s %s at offset: 0" % (self.fileresult.filename, f))
                unpackresult = unpacker.try_textonlyfunctions(
                        self.fileresult, self.scanenvironment,
                        f, 0)
                if unpackresult is None:
                    continue

                if not unpackresult['status']:
                    # No data could be unpacked for some reason,
                    # so check the status first
                    log(logging.DEBUG, "FAIL %s %s at offset: %d: %s" %
                        (self.fileresult.filename, f, 0, unpackresult['error']['reason']))
                    #print(s[1], unpackresult['error'])
                    #sys.stdout.flush()
                    # unpackerror contains:
                    # * offset in the file where the error occured
                    #   (integer)
                    # * reason of the error (human readable)
                    # * flag to indicate if it is a fatal error
                    #   (boolean)
                    #
                    # Fatal errors should stop execution of the
                    # program and remove the unpacking directory,
                    # so first change the permissions of
                    # all the files so they can be safely removed.
                    if unpackresult['error']['fatal']:
                        pass

                    unpacker.remove_data_unpack_directory_tree()
                    continue

                log(logging.INFO, "SUCCESS %s %s at offset: %d, length: %d" %
                    (self.fileresult.filename, f, 0, unpackresult['length']))

                # store the labels for files that could be
                # unpacked/verified completely.
                if unpackresult['length'] == self.fileresult.filesize:
                    self.fileresult.labels.update(unpackresult['labels'])
                    # if unpackedfilesandlabels is empty, then no
                    # files were unpacked, likely because the whole
                    # file was the result and didn't contain any
                    # files (i.e. it was not a container file or
                    # compresed file).
                    #if len(unpackresult['filesandlabels']) == 0:
                    if unpackresult['filesandlabels'] == []:
                        unpacker.remove_data_unpack_directory()

                # store lot of information about the unpacked files
                report = {
                    'offset': 0,
                    'signature': f,
                    'type': f,
                    'size': unpackresult['length'],
                    'files': [],
                }

                unpacker.set_last_unpacked_offset(unpackresult['length'])
                unpacker.append_unpacked_range(0, unpackresult['length'])

                for unpackedfile, unpackedlabel in unpackresult['filesandlabels']:
                    # TODO: make relative wrt unpackdir
                    report['files'].append(unpackedfile[len(unpacker.get_data_unpack_directory())+1:])

                    # add the data, plus possibly any label
                    fr = FileResult(
                            pathlib.Path(unpackedfile),
                            self.fileresult.filename,
                            set(unpackedlabel))
                    j = ScanJob(fr)
                    self.scanenvironment.scanfilequeue.put(j)

                self.fileresult.add_unpackedfile(report)
                break

    def run_scans_on_file(self, bangfilefunctions, dbconn, dbcursor):
        for filefunc in bangfilefunctions:
            if self.fileresult.labels.isdisjoint(set(filefunc.ignore)):
                res = filefunc(self.fileresult, self.fileresult.get_hashresult(), dbconn, dbcursor, self.scanenvironment)

# Process a single file.
# This method has the following parameters:
#
# * scanfilequeue :: a queue where files to scan will be fetched from
# * resultqueue :: a queue where results will be written to
# * processlock :: a lock object that guards access to shared objects
# * checksumdict :: a shared dictionary to store hashes of files so
#   unnecessary scans of duplicate files can be prevented.
# * resultsdirectory :: the absolute path of the directory where results
#   will be written to
# * dbconn :: a PostgreSQL database connection
# * dbcursor :: a PostgreSQL database cursor
# * bangfilefunctions :: a list of functions for individual files
# * scanenvironment :: a dict that describes the environment in
#   which the scans run
#
# Each file will be in the scan queue and have the following data
# associated with it:
#
# * file name :: absolute path to the file to be scanned
# * set of labels :: either empty or containing hints from unpacking
# * parent :: name of parent file)
# * extradata :: empty, reserved for future use
#
# For every file a set of labels describing the file (such as 'binary' or
# 'graphics') will be stored. These labels can be used to feed extra
# information to the unpacking process, such as preventing scans from
# running.
def processfile(dbconn, dbcursor, scanenvironment):

    scanfilequeue = scanenvironment.scanfilequeue
    resultqueue = scanenvironment.resultqueue
    processlock = scanenvironment.processlock
    checksumdict = scanenvironment.checksumdict

    createbytecounter = scanenvironment.get_createbytecounter()

    carveunpacked = True

    while True:
        try:
            scanjob = scanfilequeue.get(timeout=86400)
            if not scanjob: continue
            scanjob.set_scanenvironment(scanenvironment)
            scanjob.initialize()
            fileresult = scanjob.fileresult

            unscannable = scanjob.check_unscannable_file()
            if unscannable:
                resultqueue.put(scanjob.fileresult)
                scanfilequeue.task_done()
                continue

            unpacker = Unpacker(scanenvironment.unpackdirectory)
            scanjob.prepare_for_unpacking()
            scanjob.check_for_padding_file(unpacker)
            scanjob.check_for_unpacked_file(unpacker)
            scanjob.check_mime_types()

            if unpacker.needs_unpacking():
                scanjob.check_for_valid_extension(unpacker)

            if unpacker.needs_unpacking():
                scanjob.check_for_signatures(unpacker)

            if carveunpacked:
                scanjob.carve_file_data(unpacker)

            scanjob.do_content_computations()

            if unpacker.needs_unpacking():
                scanjob.check_entire_file(unpacker)

            duplicate = False
            processlock.acquire()
            # TODO: make checksumdict an object
            # TODO: does this need to be a dictionary, or can it be a set?
            # if hashresults['sha256'] in checksumdict:
            if scanjob.fileresult.get_hash() in checksumdict:
                duplicate = True
            else:
                checksumdict[scanjob.fileresult.get_hash()] = scanjob.fileresult.filename
            processlock.release()

            if not duplicate:
                scanjob.run_scans_on_file(bangfilefunctions, dbconn, dbcursor)

                # write a pickle with output data
                # The pickle contains:
                # * all available hashes
                # * labels
                # * byte count
                # * any extra data that might have been passed around
                resultout = {}
                if createbytecounter and 'padding' not in scanjob.fileresult.labels:
                    resultout['bytecount'] = sorted(byte_counter.get().items())
                    # write a file with the distribution of bytes in the scanned file
                    bytescountfilename = scanenvironment.resultsdirectory / ("%s.bytes" % scanjob.fileresult.get_hash())
                    if not bytescountfilename.exists():
                        bytesout = bytescountfilename.open('w')
                        for by in resultout['bytecount']:
                            bytesout.write("%d\t%d\n" % by)
                        bytesout.close()

                for a, h in scanjob.fileresult.get_hashresult().items():
                    resultout[a] = h

                resultout['labels'] = list(scanjob.fileresult.labels)
                picklefilename = scanenvironment.resultsdirectory / ("%s.pickle" % scanjob.fileresult.get_hash('sha256'))
                # TODO: this is vulnerable to a race condition, replace with EAFP pattern
                if not picklefilename.exists():
                    pickleout = picklefilename.open('wb')
                    pickle.dump(resultout, pickleout)
                    pickleout.close()

            else:
                scanjob.fileresult.labels.add('duplicate')

            # scanjob.fileresult.set_filesize(scanjob.filesize)
            # log(logging.INFO, json.dumps(fileresult.get()))

            resultqueue.put(scanjob.fileresult)
            scanfilequeue.task_done()
        except Exception as e:
            tb = sys.exc_info()[2]
            if scanjob:
                raise ScanJobError(scanjob, e)
                # raise ScanJobError(scanjob, e).with_traceback(tb)
            else:
                raise ScanJobError(None, e).with_traceback(tb)
<|MERGE_RESOLUTION|>--- conflicted
+++ resolved
@@ -80,16 +80,11 @@
         try:
             self.stat = os.stat(self.abs_filename)
         except FileNotFoundError as e:
-<<<<<<< HEAD
             # happens with a symbolic link that points nowhere
             if self.abs_filename.is_symlink():
                 self.stat = None
             else:
                 raise
-=======
-            #raise
-            self.stat = None
->>>>>>> 27e8f42d
         except:
             self.stat = None
 
